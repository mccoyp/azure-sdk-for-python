--- conflicted
+++ resolved
@@ -162,12 +162,8 @@
     async def __aexit__(self, *exc_details):  # pylint: disable=arguments-differ
         return super(TrioRequestsTransport, self).__exit__()
 
-<<<<<<< HEAD
-    async def sleep(self, duration):
+    async def sleep(self, duration):  # pylint:disable=invalid-overridden-method
         import trio
-=======
-    async def sleep(self, duration):  # pylint:disable=invalid-overridden-method
->>>>>>> 117a6f50
         await trio.sleep(duration)
 
     async def send(self, request: HttpRequest, **kwargs: Any) -> AsyncHttpResponse:  # type: ignore # pylint:disable=invalid-overridden-method
