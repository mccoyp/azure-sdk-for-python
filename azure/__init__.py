#-------------------------------------------------------------------------
# Copyright (c) Microsoft.  All rights reserved.
#
# Licensed under the Apache License, Version 2.0 (the "License");
# you may not use this file except in compliance with the License.
# You may obtain a copy of the License at
#   http://www.apache.org/licenses/LICENSE-2.0
#
# Unless required by applicable law or agreed to in writing, software
# distributed under the License is distributed on an "AS IS" BASIS,
# WITHOUT WARRANTIES OR CONDITIONS OF ANY KIND, either express or implied.
# See the License for the specific language governing permissions and
# limitations under the License.
#--------------------------------------------------------------------------
import ast
import base64
import hashlib
import hmac
import sys
import types
import warnings
import inspect
if sys.version_info < (3,):
    from urllib2 import quote as url_quote
    from urllib2 import unquote as url_unquote
    _strtype = basestring
else:
    from urllib.parse import quote as url_quote
    from urllib.parse import unquote as url_unquote
    _strtype = str

from datetime import datetime
from xml.dom import minidom
from xml.sax.saxutils import escape as xml_escape

#--------------------------------------------------------------------------
# constants

__author__ = 'Microsoft Corp. <ptvshelp@microsoft.com>'
__version__ = '0.8.4'

# Live ServiceClient URLs
BLOB_SERVICE_HOST_BASE = '.blob.core.windows.net'
QUEUE_SERVICE_HOST_BASE = '.queue.core.windows.net'
TABLE_SERVICE_HOST_BASE = '.table.core.windows.net'
SERVICE_BUS_HOST_BASE = '.servicebus.windows.net'
MANAGEMENT_HOST = 'management.core.windows.net'

# Development ServiceClient URLs
DEV_BLOB_HOST = '127.0.0.1:10000'
DEV_QUEUE_HOST = '127.0.0.1:10001'
DEV_TABLE_HOST = '127.0.0.1:10002'

# Default credentials for Development Storage Service
DEV_ACCOUNT_NAME = 'devstoreaccount1'
DEV_ACCOUNT_KEY = 'Eby8vdM02xNOcqFlqUwJPLlmEtlCDXJ1OUzFT50uSRZ6IFsuFq2UVErCz4I6tq/K1SZFPTOtr/KBHBeksoGMGw=='

# All of our error messages
_ERROR_CANNOT_FIND_PARTITION_KEY = 'Cannot find partition key in request.'
_ERROR_CANNOT_FIND_ROW_KEY = 'Cannot find row key in request.'
_ERROR_INCORRECT_TABLE_IN_BATCH = \
    'Table should be the same in a batch operations'
_ERROR_INCORRECT_PARTITION_KEY_IN_BATCH = \
    'Partition Key should be the same in a batch operations'
_ERROR_DUPLICATE_ROW_KEY_IN_BATCH = \
    'Row Keys should not be the same in a batch operations'
_ERROR_BATCH_COMMIT_FAIL = 'Batch Commit Fail'
_ERROR_MESSAGE_NOT_PEEK_LOCKED_ON_DELETE = \
    'Message is not peek locked and cannot be deleted.'
_ERROR_MESSAGE_NOT_PEEK_LOCKED_ON_UNLOCK = \
    'Message is not peek locked and cannot be unlocked.'
_ERROR_QUEUE_NOT_FOUND = 'Queue was not found'
_ERROR_TOPIC_NOT_FOUND = 'Topic was not found'
_ERROR_CONFLICT = 'Conflict ({0})'
_ERROR_NOT_FOUND = 'Not found ({0})'
_ERROR_UNKNOWN = 'Unknown error ({0})'
_ERROR_SERVICEBUS_MISSING_INFO = \
    'You need to provide servicebus namespace, access key and Issuer'
_ERROR_STORAGE_MISSING_INFO = \
    'You need to provide both account name and access key'
_ERROR_ACCESS_POLICY = \
    'share_access_policy must be either SignedIdentifier or AccessPolicy ' + \
    'instance'
_WARNING_VALUE_SHOULD_BE_BYTES = \
    'Warning: {0} must be bytes data type. It will be converted ' + \
    'automatically, with utf-8 text encoding.'
_ERROR_VALUE_SHOULD_BE_BYTES = '{0} should be of type bytes.'
_ERROR_VALUE_NONE = '{0} should not be None.'
_ERROR_VALUE_NEGATIVE = '{0} should not be negative.'
_ERROR_CANNOT_SERIALIZE_VALUE_TO_ENTITY = \
    'Cannot serialize the specified value ({0}) to an entity.  Please use ' + \
    'an EntityProperty (which can specify custom types), int, str, bool, ' + \
    'or datetime.'
_ERROR_PAGE_BLOB_SIZE_ALIGNMENT = \
    'Invalid page blob size: {0}. ' + \
    'The size must be aligned to a 512-byte boundary.'

_USER_AGENT_STRING = 'pyazure/' + __version__

METADATA_NS = 'http://schemas.microsoft.com/ado/2007/08/dataservices/metadata'


class WindowsAzureData(object):

    ''' This is the base of data class.
    It is only used to check whether it is instance or not. '''
    pass

class WindowsAzureError(Exception):

    ''' WindowsAzure Excpetion base class. '''

    def __init__(self, message):
        super(WindowsAzureError, self).__init__(message)


class WindowsAzureConflictError(WindowsAzureError):

    '''Indicates that the resource could not be created because it already
    exists'''

    def __init__(self, message):
        super(WindowsAzureConflictError, self).__init__(message)


class WindowsAzureMissingResourceError(WindowsAzureError):

    '''Indicates that a request for a request for a resource (queue, table,
    container, etc...) failed because the specified resource does not exist'''

    def __init__(self, message):
        super(WindowsAzureMissingResourceError, self).__init__(message)


class WindowsAzureBatchOperationError(WindowsAzureError):

    '''Indicates that a batch operation failed'''

    def __init__(self, message, code):
        super(WindowsAzureBatchOperationError, self).__init__(message)
        self.code = code


class Feed(object):
    pass


class _Base64String(str):
    pass


class HeaderDict(dict):

    def __getitem__(self, index):
        return super(HeaderDict, self).__getitem__(index.lower())


def _encode_base64(data):
    if isinstance(data, _unicode_type):
        data = data.encode('utf-8')
    encoded = base64.b64encode(data)
    return encoded.decode('utf-8')


def _decode_base64_to_bytes(data):
    if isinstance(data, _unicode_type):
        data = data.encode('utf-8')
    return base64.b64decode(data)


def _decode_base64_to_text(data):
    decoded_bytes = _decode_base64_to_bytes(data)
    return decoded_bytes.decode('utf-8')


def _get_readable_id(id_name, id_prefix_to_skip):
    """simplified an id to be more friendly for us people"""
    # id_name is in the form 'https://namespace.host.suffix/name'
    # where name may contain a forward slash!
    pos = id_name.find('//')
    if pos != -1:
        pos += 2
        if id_prefix_to_skip:
            pos = id_name.find(id_prefix_to_skip, pos)
            if pos != -1:
                pos += len(id_prefix_to_skip)
        pos = id_name.find('/', pos)
        if pos != -1:
            return id_name[pos + 1:]
    return id_name


def _get_entry_properties_from_node(entry, include_id, id_prefix_to_skip=None, use_title_as_id=False):
    ''' get properties from entry xml '''
    properties = {}

    etag = entry.getAttributeNS(METADATA_NS, 'etag')
    if etag:
        properties['etag'] = etag
    for updated in _get_child_nodes(entry, 'updated'):
        properties['updated'] = updated.firstChild.nodeValue
    for name in _get_children_from_path(entry, 'author', 'name'):
        if name.firstChild is not None:
            properties['author'] = name.firstChild.nodeValue

    if include_id:
        if use_title_as_id:
            for title in _get_child_nodes(entry, 'title'):
                properties['name'] = title.firstChild.nodeValue
        else:
            for id in _get_child_nodes(entry, 'id'):
                properties['name'] = _get_readable_id(
                    id.firstChild.nodeValue, id_prefix_to_skip)

    return properties


def _get_entry_properties(xmlstr, include_id, id_prefix_to_skip=None):
    ''' get properties from entry xml '''
    xmldoc = minidom.parseString(xmlstr)
    properties = {}

    for entry in _get_child_nodes(xmldoc, 'entry'):
        properties.update(_get_entry_properties_from_node(entry, include_id, id_prefix_to_skip))

    return properties


def _get_first_child_node_value(parent_node, node_name):
    xml_attrs = _get_child_nodes(parent_node, node_name)
    if xml_attrs:
        xml_attr = xml_attrs[0]
        if xml_attr.firstChild:
            value = xml_attr.firstChild.nodeValue
            return value


def _get_child_nodes(node, tagName):
    return [childNode for childNode in node.getElementsByTagName(tagName)
            if childNode.parentNode == node]


def _get_children_from_path(node, *path):
    '''descends through a hierarchy of nodes returning the list of children
    at the inner most level.  Only returns children who share a common parent,
    not cousins.'''
    cur = node
    for index, child in enumerate(path):
        if isinstance(child, _strtype):
            next = _get_child_nodes(cur, child)
        else:
            next = _get_child_nodesNS(cur, *child)
        if index == len(path) - 1:
            return next
        elif not next:
            break

        cur = next[0]
    return []


def _get_child_nodesNS(node, ns, tagName):
    return [childNode for childNode in node.getElementsByTagNameNS(ns, tagName)
            if childNode.parentNode == node]


def _create_entry(entry_body):
    ''' Adds common part of entry to a given entry body and return the whole
    xml. '''
    updated_str = datetime.utcnow().isoformat()
    if datetime.utcnow().utcoffset() is None:
        updated_str += '+00:00'

    entry_start = '''<?xml version="1.0" encoding="utf-8" standalone="yes"?>
<entry xmlns:d="http://schemas.microsoft.com/ado/2007/08/dataservices" xmlns:m="http://schemas.microsoft.com/ado/2007/08/dataservices/metadata" xmlns="http://www.w3.org/2005/Atom" >
<title /><updated>{updated}</updated><author><name /></author><id />
<content type="application/xml">
    {body}</content></entry>'''
    return entry_start.format(updated=updated_str, body=entry_body)


def _to_datetime(strtime):
    return datetime.strptime(strtime, "%Y-%m-%dT%H:%M:%S.%f")

_KNOWN_SERIALIZATION_XFORMS = {
    'include_apis': 'IncludeAPIs',
    'message_id': 'MessageId',
    'content_md5': 'Content-MD5',
    'last_modified': 'Last-Modified',
    'cache_control': 'Cache-Control',
    'account_admin_live_email_id': 'AccountAdminLiveEmailId',
    'service_admin_live_email_id': 'ServiceAdminLiveEmailId',
    'subscription_id': 'SubscriptionID',
    'fqdn': 'FQDN',
    'private_id': 'PrivateID',
    'os_virtual_hard_disk': 'OSVirtualHardDisk',
    'logical_disk_size_in_gb': 'LogicalDiskSizeInGB',
    'logical_size_in_gb': 'LogicalSizeInGB',
    'os': 'OS',
    'persistent_vm_downtime_info': 'PersistentVMDowntimeInfo',
    'copy_id': 'CopyId',
    }


def _get_serialization_name(element_name):
    """converts a Python name into a serializable name"""
    known = _KNOWN_SERIALIZATION_XFORMS.get(element_name)
    if known is not None:
        return known

    if element_name.startswith('x_ms_'):
        return element_name.replace('_', '-')
    if element_name.endswith('_id'):
        element_name = element_name.replace('_id', 'ID')
    for name in ['content_', 'last_modified', 'if_', 'cache_control']:
        if element_name.startswith(name):
            element_name = element_name.replace('_', '-_')

    return ''.join(name.capitalize() for name in element_name.split('_'))

if sys.version_info < (3,):
    _unicode_type = unicode

    def _str(value):
        if isinstance(value, unicode):
            return value.encode('utf-8')

        return str(value)
else:
    _str = str
    _unicode_type = str


def _str_or_none(value):
    if value is None:
        return None

    return _str(value)


def _int_or_none(value):
    if value is None:
        return None

    return str(int(value))


def _bool_or_none(value):
    if value is None:
        return None

    if isinstance(value, bool):
        if value:
            return 'true'
        else:
            return 'false'

    return str(value)


def _convert_class_to_xml(source, xml_prefix=True):
    if source is None:
        return ''

    xmlstr = ''
    if xml_prefix:
        xmlstr = '<?xml version="1.0" encoding="utf-8"?>'

    if isinstance(source, list):
        for value in source:
            xmlstr += _convert_class_to_xml(value, False)
    elif isinstance(source, WindowsAzureData):
        class_name = source.__class__.__name__
        xmlstr += '<' + class_name + '>'
        for name, value in vars(source).items():
            if value is not None:
                if isinstance(value, list) or \
                    isinstance(value, WindowsAzureData):
                    xmlstr += _convert_class_to_xml(value, False)
                else:
                    xmlstr += ('<' + _get_serialization_name(name) + '>' +
                               xml_escape(str(value)) + '</' +
                               _get_serialization_name(name) + '>')
        xmlstr += '</' + class_name + '>'
    return xmlstr


def _find_namespaces_from_child(parent, child, namespaces):
    """Recursively searches from the parent to the child,
    gathering all the applicable namespaces along the way"""
    for cur_child in parent.childNodes:
        if cur_child is child:
            return True
        if _find_namespaces_from_child(cur_child, child, namespaces):
            # we are the parent node
            for key in cur_child.attributes.keys():
                if key.startswith('xmlns:') or key == 'xmlns':
                    namespaces[key] = cur_child.attributes[key]
            break
    return False


def _find_namespaces(parent, child):
    res = {}
    for key in parent.documentElement.attributes.keys():
        if key.startswith('xmlns:') or key == 'xmlns':
            res[key] = parent.documentElement.attributes[key]
    _find_namespaces_from_child(parent, child, res)
    return res


def _clone_node_with_namespaces(node_to_clone, original_doc):
    clone = node_to_clone.cloneNode(True)

    for key, value in _find_namespaces(original_doc, node_to_clone).items():
        clone.attributes[key] = value

    return clone


def _convert_response_to_feeds(response, convert_callback):
    if response is None:
        return None

    feeds = _list_of(Feed)

    x_ms_continuation = HeaderDict()
    for name, value in response.headers:
        if 'x-ms-continuation' in name:
            x_ms_continuation[name[len('x-ms-continuation') + 1:]] = value
    if x_ms_continuation:
        setattr(feeds, 'x_ms_continuation', x_ms_continuation)

    xmldoc = minidom.parseString(response.body)
    xml_entries = _get_children_from_path(xmldoc, 'feed', 'entry')
    if not xml_entries:
        # in some cases, response contains only entry but no feed
        xml_entries = _get_children_from_path(xmldoc, 'entry')
    if inspect.isclass(convert_callback) and issubclass(convert_callback, WindowsAzureData):
        for xml_entry in xml_entries:
            return_obj = convert_callback()
            for node in _get_children_from_path(xml_entry,
                                                'content',
                                                convert_callback.__name__):
                _fill_data_to_return_object(node, return_obj)
            for name, value in _get_entry_properties_from_node(xml_entry,
                                                               include_id=True,
                                                               use_title_as_id=True).items():
                setattr(return_obj, name, value)
            feeds.append(return_obj)
    else:
        for xml_entry in xml_entries:
            new_node = _clone_node_with_namespaces(xml_entry, xmldoc)
            feeds.append(convert_callback(new_node.toxml('utf-8')))

    return feeds


def _validate_type_bytes(param_name, param):
    if not isinstance(param, bytes):
        raise TypeError(_ERROR_VALUE_SHOULD_BE_BYTES.format(param_name))


def _validate_not_none(param_name, param):
    if param is None:
        raise TypeError(_ERROR_VALUE_NONE.format(param_name))


def _fill_list_of(xmldoc, element_type, xml_element_name):
    xmlelements = _get_child_nodes(xmldoc, xml_element_name)
    return [_parse_response_body_from_xml_node(xmlelement, element_type) \
        for xmlelement in xmlelements]


def _fill_scalar_list_of(xmldoc, element_type, parent_xml_element_name,
                         xml_element_name):
    '''Converts an xml fragment into a list of scalar types.  The parent xml
    element contains a flat list of xml elements which are converted into the
    specified scalar type and added to the list.
    Example:
    xmldoc=
<Endpoints>
    <Endpoint>http://{storage-service-name}.blob.core.windows.net/</Endpoint>
    <Endpoint>http://{storage-service-name}.queue.core.windows.net/</Endpoint>
    <Endpoint>http://{storage-service-name}.table.core.windows.net/</Endpoint>
</Endpoints>
    element_type=str
    parent_xml_element_name='Endpoints'
    xml_element_name='Endpoint'
    '''
    xmlelements = _get_child_nodes(xmldoc, parent_xml_element_name)
    if xmlelements:
        xmlelements = _get_child_nodes(xmlelements[0], xml_element_name)
        return [_get_node_value(xmlelement, element_type) \
            for xmlelement in xmlelements]


def _fill_dict(xmldoc, element_name):
    xmlelements = _get_child_nodes(xmldoc, element_name)
    if xmlelements:
        return_obj = {}
        for child in xmlelements[0].childNodes:
            if child.firstChild:
                return_obj[child.nodeName] = child.firstChild.nodeValue
        return return_obj


def _fill_dict_of(xmldoc, parent_xml_element_name, pair_xml_element_name,
                  key_xml_element_name, value_xml_element_name):
    '''Converts an xml fragment into a dictionary. The parent xml element
    contains a list of xml elements where each element has a child element for
    the key, and another for the value.
    Example:
    xmldoc=
<ExtendedProperties>
    <ExtendedProperty>
        <Name>Ext1</Name>
        <Value>Val1</Value>
    </ExtendedProperty>
    <ExtendedProperty>
        <Name>Ext2</Name>
        <Value>Val2</Value>
    </ExtendedProperty>
</ExtendedProperties>
    element_type=str
    parent_xml_element_name='ExtendedProperties'
    pair_xml_element_name='ExtendedProperty'
    key_xml_element_name='Name'
    value_xml_element_name='Value'
    '''
    return_obj = {}

    xmlelements = _get_child_nodes(xmldoc, parent_xml_element_name)
    if xmlelements:
        xmlelements = _get_child_nodes(xmlelements[0], pair_xml_element_name)
        for pair in xmlelements:
            keys = _get_child_nodes(pair, key_xml_element_name)
            values = _get_child_nodes(pair, value_xml_element_name)
            if keys and values:
                key = keys[0].firstChild.nodeValue
                value = values[0].firstChild.nodeValue
                return_obj[key] = value

    return return_obj


def _fill_instance_child(xmldoc, element_name, return_type):
    '''Converts a child of the current dom element to the specified type.
    '''
    xmlelements = _get_child_nodes(
        xmldoc, _get_serialization_name(element_name))

    if not xmlelements:
        return None

    return_obj = return_type()
    _fill_data_to_return_object(xmlelements[0], return_obj)

    return return_obj


def _fill_instance_element(element, return_type):
    """Converts a DOM element into the specified object"""
    return _parse_response_body_from_xml_node(element, return_type)


def _fill_data_minidom(xmldoc, element_name, data_member):
    xmlelements = _get_child_nodes(
        xmldoc, _get_serialization_name(element_name))

    if not xmlelements or not xmlelements[0].childNodes:
        return None

    value = xmlelements[0].firstChild.nodeValue

    if data_member is None:
        return value
    elif isinstance(data_member, datetime):
        return _to_datetime(value)
    elif type(data_member) is bool:
        return value.lower() != 'false'
    else:
        return type(data_member)(value)


def _get_node_value(xmlelement, data_type):
    value = xmlelement.firstChild.nodeValue
    if data_type is datetime:
        return _to_datetime(value)
    elif data_type is bool:
        return value.lower() != 'false'
    else:
        return data_type(value)


def _get_request_body_bytes_only(param_name, param_value):
    '''Validates the request body passed in and converts it to bytes
    if our policy allows it.'''
    if param_value is None:
        return b''

    if isinstance(param_value, bytes):
        return param_value

    # Previous versions of the SDK allowed data types other than bytes to be
    # passed in, and they would be auto-converted to bytes.  We preserve this
    # behavior when running under 2.7, but issue a warning.
    # Python 3 support is new, so we reject anything that's not bytes.
    if sys.version_info < (3,):
        warnings.warn(_WARNING_VALUE_SHOULD_BE_BYTES.format(param_name))
        return _get_request_body(param_value)

    raise TypeError(_ERROR_VALUE_SHOULD_BE_BYTES.format(param_name))


def _get_request_body(request_body):
    '''Converts an object into a request body.  If it's None
    we'll return an empty string, if it's one of our objects it'll
    convert it to XML and return it.  Otherwise we just use the object
    directly'''
    if request_body is None:
        return b''

    if isinstance(request_body, WindowsAzureData):
        request_body = _convert_class_to_xml(request_body)

    if isinstance(request_body, bytes):
        return request_body

    if isinstance(request_body, _unicode_type):
        return request_body.encode('utf-8')

    request_body = str(request_body)
    if isinstance(request_body, _unicode_type):
        return request_body.encode('utf-8')

    return request_body


def _parse_enum_results_list(response, return_type, resp_type, item_type):
    """resp_body is the XML we received
resp_type is a string, such as Containers,
return_type is the type we're constructing, such as ContainerEnumResults
item_type is the type object of the item to be created, such as Container

This function then returns a ContainerEnumResults object with the
containers member populated with the results.
"""

    # parsing something like:
    # <EnumerationResults ... >
    #   <Queues>
    #       <Queue>
    #           <Something />
    #           <SomethingElse />
    #       </Queue>
    #   </Queues>
    # </EnumerationResults>
    respbody = response.body
    return_obj = return_type()
    doc = minidom.parseString(respbody)

    items = []
    for enum_results in _get_child_nodes(doc, 'EnumerationResults'):
        # path is something like Queues, Queue
        for child in _get_children_from_path(enum_results,
                                             resp_type,
                                             resp_type[:-1]):
            items.append(_fill_instance_element(child, item_type))

        for name, value in vars(return_obj).items():
            # queues, Queues, this is the list its self which we populated
            # above
            if name == resp_type.lower():
                # the list its self.
                continue
            value = _fill_data_minidom(enum_results, name, value)
            if value is not None:
                setattr(return_obj, name, value)

    setattr(return_obj, resp_type.lower(), items)
    return return_obj


def _parse_simple_list(response, type, item_type, list_name):
    respbody = response.body
    res = type()
    res_items = []
    doc = minidom.parseString(respbody)
    type_name = type.__name__
    item_name = item_type.__name__
    for item in _get_children_from_path(doc, type_name, item_name):
        res_items.append(_fill_instance_element(item, item_type))

    setattr(res, list_name, res_items)
    return res


def _parse_response(response, return_type):
    '''
    Parse the HTTPResponse's body and fill all the data into a class of
    return_type.
    '''
    return _parse_response_body_from_xml_text(response.body, return_type)

def _parse_service_resources_response(response, return_type):
    '''
    Parse the HTTPResponse's body and fill all the data into a class of
    return_type.
    '''
    return _parse_response_body_from_service_resources_xml_text(response.body, return_type)


def _fill_data_to_return_object(node, return_obj):
    members = dict(vars(return_obj))
    for name, value in members.items():
        if isinstance(value, _list_of):
            setattr(return_obj,
                    name,
                    _fill_list_of(node,
                                  value.list_type,
                                  value.xml_element_name))
        elif isinstance(value, _scalar_list_of):
            setattr(return_obj,
                    name,
                    _fill_scalar_list_of(node,
                                         value.list_type,
                                         _get_serialization_name(name),
                                         value.xml_element_name))
        elif isinstance(value, _dict_of):
            setattr(return_obj,
                    name,
                    _fill_dict_of(node,
                                  _get_serialization_name(name),
                                  value.pair_xml_element_name,
                                  value.key_xml_element_name,
                                  value.value_xml_element_name))
        elif isinstance(value, _xml_attribute):
            real_value = None
            if node.hasAttribute(value.xml_element_name):
                real_value = node.getAttribute(value.xml_element_name)
            if real_value is not None:
                setattr(return_obj, name, real_value)
        elif isinstance(value, WindowsAzureData):
            setattr(return_obj,
                    name,
                    _fill_instance_child(node, name, value.__class__))
        elif isinstance(value, dict):
            setattr(return_obj,
                    name,
                    _fill_dict(node, _get_serialization_name(name)))
        elif isinstance(value, _Base64String):
            value = _fill_data_minidom(node, name, '')
            if value is not None:
                value = _decode_base64_to_text(value)
            # always set the attribute, so we don't end up returning an object
            # with type _Base64String
            setattr(return_obj, name, value)
        else:
            value = _fill_data_minidom(node, name, value)
            if value is not None:
                setattr(return_obj, name, value)


def _parse_response_body_from_xml_node(node, return_type):
    '''
    parse the xml and fill all the data into a class of return_type
    '''
    return_obj = return_type()
    _fill_data_to_return_object(node, return_obj)

    return return_obj


def _parse_response_body_from_xml_text(respbody, return_type):
    '''
    parse the xml and fill all the data into a class of return_type
    '''
    doc = minidom.parseString(respbody)
    return_obj = return_type()
    xml_name = return_type._xml_name if hasattr(return_type, '_xml_name') else return_type.__name__ 
    for node in _get_child_nodes(doc, xml_name):
        _fill_data_to_return_object(node, return_obj)

    return return_obj

def _parse_response_body_from_service_resources_xml_text(respbody, return_type):
    '''
    parse the xml and fill all the data into a class of return_type
    '''
    doc = minidom.parseString(respbody)
    return_obj = _list_of(return_type)
    for node in _get_children_from_path(doc, "ServiceResources", "ServiceResource"):
        local_obj = return_type()
        _fill_data_to_return_object(node, local_obj)
        return_obj.append(local_obj)

    return return_obj

class _dict_of(dict):

    """a dict which carries with it the xml element names for key,val.
    Used for deserializaion and construction of the lists"""

    def __init__(self, pair_xml_element_name, key_xml_element_name,
                 value_xml_element_name):
        self.pair_xml_element_name = pair_xml_element_name
        self.key_xml_element_name = key_xml_element_name
        self.value_xml_element_name = value_xml_element_name
        super(_dict_of, self).__init__()


class _list_of(list):

    """a list which carries with it the type that's expected to go in it.
    Used for deserializaion and construction of the lists"""

    def __init__(self, list_type, xml_element_name=None):
        self.list_type = list_type
        if xml_element_name is None:
            self.xml_element_name = list_type.__name__
        else:
            self.xml_element_name = xml_element_name
        super(_list_of, self).__init__()


class _scalar_list_of(list):

    """a list of scalar types which carries with it the type that's
    expected to go in it along with its xml element name.
    Used for deserializaion and construction of the lists"""

    def __init__(self, list_type, xml_element_name):
        self.list_type = list_type
        self.xml_element_name = xml_element_name
        super(_scalar_list_of, self).__init__()
        
class _xml_attribute:
    
    """a accessor to XML attributes
    expected to go in it along with its xml element name.
    Used for deserialization and construction"""
    
    def __init__(self, xml_element_name):
        self.xml_element_name = xml_element_name


def _update_request_uri_query_local_storage(request, use_local_storage):
    ''' create correct uri and query for the request '''
    uri, query = _update_request_uri_query(request)
    if use_local_storage:
        return '/' + DEV_ACCOUNT_NAME + uri, query
    return uri, query


def _update_request_uri_query(request):
    '''pulls the query string out of the URI and moves it into
    the query portion of the request object.  If there are already
    query parameters on the request the parameters in the URI will
    appear after the existing parameters'''

    if '?' in request.path:
        request.path, _, query_string = request.path.partition('?')
        if query_string:
            query_params = query_string.split('&')
            for query in query_params:
                if '=' in query:
                    name, _, value = query.partition('=')
                    request.query.append((name, value))

    request.path = url_quote(request.path, '/()$=\',')

    # add encoded queries to request.path.
    if request.query:
        request.path += '?'
        for name, value in request.query:
            if value is not None:
                request.path += name + '=' + url_quote(value, '/()$=\',') + '&'
        request.path = request.path[:-1]

    return request.path, request.query


def _dont_fail_on_exist(error):
    ''' don't throw exception if the resource exists.
    This is called by create_* APIs with fail_on_exist=False'''
    if isinstance(error, WindowsAzureConflictError):
        return False
    else:
        raise error


def _dont_fail_not_exist(error):
    ''' don't throw exception if the resource doesn't exist.
    This is called by create_* APIs with fail_on_exist=False'''
    if isinstance(error, WindowsAzureMissingResourceError):
        return False
    else:
        raise error


def _general_error_handler(http_error):
    ''' Simple error handler for azure.'''
    if http_error.status == 409:
        raise WindowsAzureConflictError(
            _ERROR_CONFLICT.format(str(http_error)))
    elif http_error.status == 404:
        raise WindowsAzureMissingResourceError(
            _ERROR_NOT_FOUND.format(str(http_error)))
    else:
        if http_error.respbody is not None:
            raise WindowsAzureError(
                _ERROR_UNKNOWN.format(str(http_error)) + '\n' + \
                    http_error.respbody.decode('utf-8'))
        else:
            raise WindowsAzureError(_ERROR_UNKNOWN.format(str(http_error)))


def _parse_response_for_dict(response):
    ''' Extracts name-values from response header. Filter out the standard
    http headers.'''

    if response is None:
        return None
    http_headers = ['server', 'date', 'location', 'host',
                    'via', 'proxy-connection', 'connection']
    return_dict = HeaderDict()
    if response.headers:
        for name, value in response.headers:
            if not name.lower() in http_headers:
                return_dict[name] = value

    return return_dict


def _parse_response_for_dict_prefix(response, prefixes):
    ''' Extracts name-values for names starting with prefix from response
    header. Filter out the standard http headers.'''

    if response is None:
        return None
    return_dict = {}
    orig_dict = _parse_response_for_dict(response)
    if orig_dict:
        for name, value in orig_dict.items():
            for prefix_value in prefixes:
                if name.lower().startswith(prefix_value.lower()):
                    return_dict[name] = value
                    break
        return return_dict
    else:
        return None


def _parse_response_for_dict_filter(response, filter):
    ''' Extracts name-values for names in filter from response header. Filter
    out the standard http headers.'''
    if response is None:
        return None
    return_dict = {}
    orig_dict = _parse_response_for_dict(response)
    if orig_dict:
        for name, value in orig_dict.items():
            if name.lower() in filter:
                return_dict[name] = value
        return return_dict
    else:
        return None


<<<<<<< HEAD
def _parse_response_for_copy_status(response):
    """
    Extracts the copy status for an async blob copy from an API response.

    :param response: The API response to parse
    :return: The status of the of async blob copy. Possible values are 'Success', 'Pending', and 'Failed', or None if
        the copy status isn't in the response.
        'success': the copy is already finished
        'pending': the copy is in progress, and the status can be checked by getting the blob properties of the
            destination blob
        'failed': the request failed
    """
    if response is None:
        return None

    if response.status == 202 and response.headers:
        for name, value in response.headers:
            if name.lower() == 'x-ms-copy-status':
                return value
    else:
        return 'failed'

    return None
=======
def _sign_string(key, string_to_sign, key_is_base64=True):
    if key_is_base64:
        key = _decode_base64_to_bytes(key)
    else:
        if isinstance(key, _unicode_type):
            key = key.encode('utf-8')
    if isinstance(string_to_sign, _unicode_type):
        string_to_sign = string_to_sign.encode('utf-8')
    signed_hmac_sha256 = hmac.HMAC(key, string_to_sign, hashlib.sha256)
    digest = signed_hmac_sha256.digest()
    encoded_digest = _encode_base64(digest)
    return encoded_digest
>>>>>>> 51ba57bc
<|MERGE_RESOLUTION|>--- conflicted
+++ resolved
@@ -968,31 +968,7 @@
         return None
 
 
-<<<<<<< HEAD
-def _parse_response_for_copy_status(response):
-    """
-    Extracts the copy status for an async blob copy from an API response.
-
-    :param response: The API response to parse
-    :return: The status of the of async blob copy. Possible values are 'Success', 'Pending', and 'Failed', or None if
-        the copy status isn't in the response.
-        'success': the copy is already finished
-        'pending': the copy is in progress, and the status can be checked by getting the blob properties of the
-            destination blob
-        'failed': the request failed
-    """
-    if response is None:
-        return None
-
-    if response.status == 202 and response.headers:
-        for name, value in response.headers:
-            if name.lower() == 'x-ms-copy-status':
-                return value
-    else:
-        return 'failed'
-
-    return None
-=======
+
 def _sign_string(key, string_to_sign, key_is_base64=True):
     if key_is_base64:
         key = _decode_base64_to_bytes(key)
@@ -1004,5 +980,4 @@
     signed_hmac_sha256 = hmac.HMAC(key, string_to_sign, hashlib.sha256)
     digest = signed_hmac_sha256.digest()
     encoded_digest = _encode_base64(digest)
-    return encoded_digest
->>>>>>> 51ba57bc
+    return encoded_digest